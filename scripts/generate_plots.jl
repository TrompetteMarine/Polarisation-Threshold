--- conflicted
+++ resolved
@@ -173,7 +173,7 @@
     x_range = range(-2, 2, length=20)
     y_range = range(0, 5, length=20)
     nx, ny = length(x_range), length(y_range)
-<<<<<<< HEAD
+
     u_field = zeros(nx, ny)
     v_field = zeros(nx, ny)
     stability_metric = zeros(nx, ny)
@@ -201,20 +201,7 @@
             stability_metric[i, j] = dom_eig
             stability_colors[i, j] = dom_eig < 0 ? :blue : :red
         end
-=======
-    x_grid = [x for x in x_range, y in y_range]
-    y_grid = [y for x in x_range, y in y_range]
-
-    κ_critical = (params[:σ]^2) / (2 * V_star(params[:λ], params[:σ], 0.0, 0.0))
-
-    u_field = .-x_grid
-    if κ_to_plot < κ_critical
-        v_field = .-y_grid
-        dv_dy_field = fill(-1.0, size(y_grid))
-    else
-        v_field = -y_grid .+ y_grid.^2
-        dv_dy_field = -1 .+ 2 .* y_grid
->>>>>>> c1480e4b
+
     end
 
     stability_metric = max.(-1, dv_dy_field)
@@ -225,13 +212,8 @@
              c=cgrad(:RdBu, rev=true), colorbar=false)
 
     # Quiver plot with arrows colored by stability
-<<<<<<< HEAD
     quiver!(p, x_range, y_range, quiver=(u_field, v_field),
             c=stability_colors, colorbar=false, label="")
-=======
-    quiver!(p, x_grid, y_grid, quiver=(u_field, v_field),
-            c=arrow_colors, colorbar=false, label="")
->>>>>>> c1480e4b
     scatter!([NaN], [NaN], m=:circle, color=:blue, label="Stable (Re<0)")
     scatter!([NaN], [NaN], m=:circle, color=:red, label="Unstable (Re>0)")
 
